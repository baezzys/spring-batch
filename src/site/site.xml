<?xml version="1.0" encoding="ISO-8859-1"?>
<project name="${project.name}">
  <bannerLeft>
    <name>${project.name}</name>
    <href>http://www.springframework.org/spring-batch</href>
  </bannerLeft>
  <bannerRight>
    <src>images/shim.gif</src>
  </bannerRight>
  <poweredBy>
	  <logo name="" href="" img="images/shim.gif"/>
  </poweredBy>
  <skin>
    <groupId>org.springframework.maven.skins</groupId>
    <artifactId>maven-spring-skin</artifactId>
    <version>1.0.4</version>
  </skin>
	<body>
		<links>
			<item name="Home" href="http://www.springframework.org/spring-batch/index.html"/>
		</links>
		
		<menu name="Documentation" inherit="none">
			<item name="Home" href="index.html"/>
			<item name="Changelog" href="migration/index.html"/>
			<item name="User Guide" href="spring-batch-docs/index.html"/>
			<item name="Features" href="features.html"/>
			<item name="Use Cases" href="cases/index.html"/>
			<item name="Transactions" href="transactions.html"/>
			<item name="FAQ" href="faq.html"/>
			<item name="Batch Processing Strategies" href="batch-processing-strategies.html"/>
			<item name="General Batch Principles and Guidelines" href="batch-principles-guidelines.html"/>
		</menu>
		<menu name="Support" inherit="none">
			<item name="Building" href="building.html"/>
			<item name="Getting Started" href="getting-started.html"/>
			<item name="API" href="apidocs/index.html"/>
			<item name="Forums" href="http://forum.springframework.org/forumdisplay.php?f=41"/>
			<item name="JIRA" href="http://jira.springframework.org/browse/BATCH"/>
			<item name="Downloads" href="downloads.html"/>
<<<<<<< HEAD
            <item name="1.0.x" href="http://www.springframework.org/spring-batch/1.0.x/index.html"/>
            <item name="1.1.x" href="http://www.springframework.org/spring-batch/1.1.x/index.html"/>
=======
            <item name="1.0.x" href="http://www.springframework.org/spring-batch-old/1.0.x/index.html"/>
>>>>>>> 9cac014d
		</menu>
		<menu ref="modules"/>
		<menu ref="reports"/>
	</body>
</project><|MERGE_RESOLUTION|>--- conflicted
+++ resolved
@@ -38,12 +38,7 @@
 			<item name="Forums" href="http://forum.springframework.org/forumdisplay.php?f=41"/>
 			<item name="JIRA" href="http://jira.springframework.org/browse/BATCH"/>
 			<item name="Downloads" href="downloads.html"/>
-<<<<<<< HEAD
-            <item name="1.0.x" href="http://www.springframework.org/spring-batch/1.0.x/index.html"/>
-            <item name="1.1.x" href="http://www.springframework.org/spring-batch/1.1.x/index.html"/>
-=======
             <item name="1.0.x" href="http://www.springframework.org/spring-batch-old/1.0.x/index.html"/>
->>>>>>> 9cac014d
 		</menu>
 		<menu ref="modules"/>
 		<menu ref="reports"/>
